--- conflicted
+++ resolved
@@ -56,15 +56,12 @@
         lexer
     }
 
-<<<<<<< HEAD
     pub fn next_id(&mut self) -> AstId {
         self.current_id += 1;
         self.current_id
     }
 
-=======
     /// this function will be removed soon:
->>>>>>> 2200c8cc
     pub fn expect(&self, token: Token) -> Result<(), Diagnostic> {
         if self.token != token {
             Err(Diagnostic::unexpected_token_found(
