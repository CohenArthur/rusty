---
source: src/codegen/tests/debug_tests.rs
expression: codegen.0
---
; ModuleID = 'main'
source_filename = "main"

@a = global [11 x i32] zeroinitializer, !dbg !0
@b = global [110 x i32] zeroinitializer, !dbg !7
@c = global [11 x [10 x i32]] zeroinitializer, !dbg !12

!llvm.module.flags = !{!17}
!llvm.dbg.cu = !{!18}

!0 = !DIGlobalVariableExpression(var: !1, expr: !DIExpression())
!1 = distinct !DIGlobalVariable(name: "a", scope: !2, file: !2, line: 3, type: !3, isLocal: false, isDefinition: true)
!2 = !DIFile(filename: "main", directory: "")
!3 = !DICompositeType(tag: DW_TAG_array_type, baseType: !4, size: 352, align: 64, elements: !5)
!4 = !DIBasicType(name: "dint", size: 32, encoding: DW_ATE_signed, flags: DIFlagPublic)
!5 = !{!6}
!6 = !DISubrange(count: 10, lowerBound: 0)
!7 = !DIGlobalVariableExpression(var: !8, expr: !DIExpression())
!8 = distinct !DIGlobalVariable(name: "b", scope: !2, file: !2, line: 4, type: !9, isLocal: false, isDefinition: true)
!9 = !DICompositeType(tag: DW_TAG_array_type, baseType: !4, size: 3520, align: 64, elements: !10)
!10 = !{!6, !11}
!11 = !DISubrange(count: 9, lowerBound: 11)
!12 = !DIGlobalVariableExpression(var: !13, expr: !DIExpression())
!13 = distinct !DIGlobalVariable(name: "c", scope: !2, file: !2, line: 5, type: !14, isLocal: false, isDefinition: true)
!14 = !DICompositeType(tag: DW_TAG_array_type, baseType: !15, size: 3520, align: 64, elements: !5)
!15 = !DICompositeType(tag: DW_TAG_array_type, baseType: !4, size: 320, align: 64, elements: !16)
!16 = !{!11}
<<<<<<< HEAD
!17 = distinct !DICompileUnit(language: DW_LANG_C, file: !2, producer: "RuSTy Structured text Compiler", isOptimized: false, runtimeVersion: 0, emissionKind: FullDebug, globals: !18, splitDebugInlining: false)
!18 = !{!0, !7, !12}
=======
!17 = !{i32 2, !"Dwarf Version", i32 5}
!18 = distinct !DICompileUnit(language: DW_LANG_C, file: !2, producer: "RuSTy Structured text Compiler", isOptimized: false, runtimeVersion: 0, emissionKind: FullDebug, enums: !19, globals: !20, splitDebugInlining: false)
!19 = !{}
!20 = !{!0, !7, !12}
>>>>>>> dbdf3251
<|MERGE_RESOLUTION|>--- conflicted
+++ resolved
@@ -29,12 +29,6 @@
 !14 = !DICompositeType(tag: DW_TAG_array_type, baseType: !15, size: 3520, align: 64, elements: !5)
 !15 = !DICompositeType(tag: DW_TAG_array_type, baseType: !4, size: 320, align: 64, elements: !16)
 !16 = !{!11}
-<<<<<<< HEAD
-!17 = distinct !DICompileUnit(language: DW_LANG_C, file: !2, producer: "RuSTy Structured text Compiler", isOptimized: false, runtimeVersion: 0, emissionKind: FullDebug, globals: !18, splitDebugInlining: false)
-!18 = !{!0, !7, !12}
-=======
 !17 = !{i32 2, !"Dwarf Version", i32 5}
-!18 = distinct !DICompileUnit(language: DW_LANG_C, file: !2, producer: "RuSTy Structured text Compiler", isOptimized: false, runtimeVersion: 0, emissionKind: FullDebug, enums: !19, globals: !20, splitDebugInlining: false)
-!19 = !{}
-!20 = !{!0, !7, !12}
->>>>>>> dbdf3251
+!18 = distinct !DICompileUnit(language: DW_LANG_C, file: !2, producer: "RuSTy Structured text Compiler", isOptimized: false, runtimeVersion: 0, emissionKind: FullDebug, globals: !19, splitDebugInlining: false)
+!19 = !{!0, !7, !12}
